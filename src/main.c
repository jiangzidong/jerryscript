--- conflicted
+++ resolved
@@ -77,7 +77,7 @@
   
   int dot = 600000;
   int dash = dot * 3;
-
+  
   while (1)
   {
     gpio->BSRRL = (uint16_t) (1 << pin); for (index = 0; index < dot; index++); gpio->BSRRH = (uint16_t) (1 << pin); for (index = 0; index < dash; index++);
@@ -99,7 +99,6 @@
 #endif
 }
 
-<<<<<<< HEAD
 static inline void
 check_for_several_dumps (uint8_t dump)
 {
@@ -116,25 +115,11 @@
     }
 }
 
-=======
-#ifdef __HOST
->>>>>>> 4395da05
 int
 main (int argc, char **argv)
-#endif /* __HOST */
-#ifdef __TARGET_MCU
-int
-main (void)
-#endif /* __TARGET_MCU */
 {
   statement st;
-<<<<<<< HEAD
   uint8_t dump = 0;
-  const char *file_name = NULL;
-=======
-  bool dump_tokens = false;
-  bool dump_ast = false;
->>>>>>> 4395da05
 #ifdef __HOST
   const char *file_name = NULL;
   FILE *file = NULL;
@@ -142,7 +127,6 @@
 
   mem_Init ();
 
-#ifdef __HOST
   if (argc > 0)
     for (int i = 1; i < argc; i++)
     {
@@ -152,8 +136,10 @@
         dump |= DUMP_AST;
       else if (!__strcmp ("-b", argv[i]))
         dump |= DUMP_BYTECODE;
+#ifdef __HOST
       else if (file_name == NULL)
         file_name = argv[i];
+#endif
       else
         jerry_Exit (ERR_SEVERAL_FILES);
     }
@@ -163,13 +149,10 @@
   if (!dump)
     dump |= DUMP_BYTECODE;
 
-<<<<<<< HEAD
 #ifdef __HOST
   if (file_name == NULL)
     jerry_Exit (ERR_NO_FILES);
 
-=======
->>>>>>> 4395da05
   file = __fopen (file_name, "r");
 
   if (file == NULL)
